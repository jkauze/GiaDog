--- conflicted
+++ resolved
@@ -56,11 +56,7 @@
         )
         x_t = layers.Dense(72, activation='tanh')(inputs_x_t)
         x_t = layers.Dense(64, activation='tanh')(x_t)
-        self.encoder = keras.Model(
-            inputs_x_t, 
-            x_t,
-            name='encoder'
-          )
+        self.encoder = keras.Model(inputs_x_t, x_t, name='encoder')
 
         # Concatenate the output of the previous network with the non-privileged data
         inputs_o_t = keras.Input(
@@ -81,12 +77,7 @@
         self.model = keras.Model([inputs_x_t, inputs_o_t], outputs)
 
     def predict(self, input_x_t, input_o_t) -> np.array:
-<<<<<<< HEAD
-        return self.model.predict(np.array([input_x_t, input_o_t], dtype=np.float32))
-=======
-        
-        return self.model.predict([input_o_t,input_x_t])
->>>>>>> d20a290d
+        return self.model.predict([input_x_t, input_o_t])
 
 class student_nn(controller_neural_network):
     """
