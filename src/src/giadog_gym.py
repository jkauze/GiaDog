"""
    Authors: Amin Arriaga, Eduardo Lopez
    Project: Graduation Thesis: GIAdog

    Description Gym enviroment for the training of the control policies
"""

# Utilities
import numpy as np
from typing import *
from time import time
from random import randint

# OpenIA Gym
import gym
from gym import spaces

# Simulation
import rospy
import message_filters
from src.terrain_gen import *
from src.simulation import simulation
from spot_mini_ros.msg import joint_angles, normal_data, priviliged_data, text, timestep

# Controller
from src.neural_networks import *
from src.inverse_kinematics import *
from src.foot_trajectory_generator import *


# Cargamos las variables de entorno
with open('.env.json', 'r') as f:
    ENV = json.load(f)
# Obtenemos las constantes necesarias
QUEUE_SIZE           = ENV["ROS"]["QUEUE_SIZE"]
GOAL_RADIUS_2        = ENV["TRAIN"]["GOAL_RADIUS"] ** 2
MAX_ITER_TIME        = ENV["TRAIN"]["MAX_ITERATION_TIME"]
MIN_DESIRED_VEL      = ENV["TRAIN"]["MIN_DESIRED_VEL"]
BASE_FREQ            = ENV["ROBOT"]["BASE_FREQUENCY"]
VEL_TH               = ENV["PHYSICS"]["VELOCITY_THRESHOLD"]
SWIGN_PH             = ENV["PHYSICS"]["SWING_PHASE"]
GRAVITY_VECTOR       = ENV["PHYSICS"]["GRAVITY_VECTOR"]
TERRAIN_FILE         = ENV["SIMULATION"]["TERRAIN_FILE"]
MESH_SCALE           = ENV["SIMULATION"]["MESH_SCALE"]
ROWS                 = ENV["SIMULATION"]["ROWS"]
COLS                 = ENV["SIMULATION"]["COLS"]
SIM_SECONDS_PER_STEP = ENV["SIMULATION"]["SIM_SECONDS_PER_STEP"]
HISTORY_LEN          = ENV["NEURAL_NETWORK"]["HISTORY_LEN"]


class teacher_giadog_env(gym.Env):
    """
        Description:
        ------------
            The agent (a quadrupedal robot) is started at a random position in the 
            terrain. For a given state the agent would set the desired robot joint 
            configuration.
        
        Source:
        -------
            An early version of this envriment first appeared on the article:

            Learning Quadrupedal Locomotion over Challenging Terrain (Oct, 2020).
            (p.8 Motion synthesis and p.15 S3 Foot trajectory generator).
            https://arxiv.org/pdf/2010.11251.pdf
        
        Observation:
        ------------
            (TODO)
        Actions:
        --------
            (TODO)
        Reward:
        -------
            (TODO)
        Starting State:
        ---------------
            (TODO)
        Episode Termination:
        --------------------
            (TODO)
    """
    FOOT_HISTORY_LEN = 3
    JOINT_VEL_HISTORY_LEN = 2
    JOINT_ERR_HISTORY_LEN = 2
    NON_PRIVILIGED_DATA = {
        'target_dir',
        'turn_dir',
        'gravity_vector',
        'angular_vel',
        'linear_vel',
        'joint_angles',
        'joint_vels',
        'ftg_phases',
        'ftg_freqs',
        'base_freq',
        'joint_err_hist',
        'joint_vel_hist',
        'foot_target_hist',
        'toes_contact',
        'thighs_contact',
        'shanks_contact'
    }
    PRIVILIGED_DATA = {
        'normal_foot',
        'height_scan',
        'foot_forces',
        'foot_friction',
        'external_force'
    }

    def __init__(self, sim: Optional[simulation]=None):
        self.observation_space = spaces.Dict({
            # Non-priviliged Space
            'target_dir': spaces.Box(
                low = -np.inf * np.ones((2,)), 
                high = np.inf * np.ones((2,)),
                dtype = np.float32
            ),
            'turn_dir': spaces.Discrete(3),
            'gravity_vector': spaces.Box(
                low = -np.inf * np.ones((3,)), 
                high = np.inf * np.ones((3,)),
                dtype = np.float32
            ),
            'angular_vel': spaces.Box(
                low = -np.inf * np.ones((3,)), 
                high = np.inf * np.ones((3,)),
                dtype = np.float32
            ),
            'linear_vel': spaces.Box(
                low = -np.inf * np.ones((3,)), 
                high = np.inf * np.ones((3,)),
                dtype = np.float32
            ),
            'joint_angles': spaces.Box(
                low = np.zeros((12,)), 
                high = 2 * np.pi * np.ones((12,)),
                dtype = np.float32
            ),
            'joint_vels': spaces.Box(
                low = -np.inf * np.ones((12,)), 
                high = np.inf * np.ones((12,)),
                dtype = np.float32
            ),
            'ftg_phases': spaces.Box(
                low = -np.ones((8,)),
                high = np.ones((8,)),
                dtype = np.float32
            ),
            'ftg_freqs': spaces.Box(
                low = -np.inf * np.ones((4,)), 
                high = np.inf * np.ones((4,)),
                dtype = np.float32
            ),
            'base_freq': spaces.Box(
                low = -np.inf,
                high = np.inf,
                shape = (1,),
                dtype = np.float
            ),
            'joint_err_hist': spaces.Box(
                low = np.zeros((self.JOINT_ERR_HISTORY_LEN, 12)),
                high = 2 * np.pi * np.ones((self.JOINT_ERR_HISTORY_LEN, 12)),
                dtype = np.float
            ),
            'joint_vel_hist': spaces.Box(
                low = -np.inf * np.ones((self.JOINT_VEL_HISTORY_LEN, 12)),
                high = np.inf * np.ones((self.JOINT_VEL_HISTORY_LEN, 12)),
                dtype = np.float
            ),
            'foot_target_hist': spaces.Box(
                low = -np.inf * np.ones((self.FOOT_HISTORY_LEN, 4, 3)),
                high = np.inf * np.ones((self.FOOT_HISTORY_LEN, 4, 3)),
                dtype = np.float
            ),
            'toes_contact': spaces.MultiBinary(4),
            'thighs_contact': spaces.MultiBinary(4),
            'shanks_contact': spaces.MultiBinary(4),

            # Priviliged Space 
            'normal_foot': spaces.Box(
                low = -np.inf * np.ones((4, 3)), 
                high = np.inf * np.ones((4, 3)),
                dtype = np.float32
            ), 
            'height_scan': spaces.Box(
                low = -np.inf * np.ones((4, 9)), 
                high = np.inf * np.ones((4, 9)),
                dtype = np.float32
            ), 
            'foot_forces': spaces.Box(
                low = -np.inf * np.ones((4,)), 
                high = np.inf * np.ones((4,)),
                dtype = np.float32
            ), 
            'foot_friction': spaces.Box(
                low = -np.inf * np.ones((4,)), 
                high = np.inf * np.ones((4,)),
                dtype = np.float32
            ),
            'foot_friction': spaces.Box(
                low = -np.inf * np.ones((3,)), 
                high = np.inf * np.ones((3,)),
                dtype = np.float32
            )
        })
        self.action_space = spaces.Box(
            low = -float('inf') * np.ones((16,)),
            high = float('inf') * np.ones((16,)),
            dtype = np.float32
        )

        self.H = np.zeros((HISTORY_LEN, controller_neural_network.NORMAL_DATA_SHAPE))
        self.foot_target_hist = np.zeros((self.FOOT_HISTORY_LEN, 4, 3))
        self.joint_vel_hist = np.zeros((self.JOINT_VEL_HISTORY_LEN, 12))
        self.joint_err_hist = np.zeros((self.JOINT_ERR_HISTORY_LEN, 12))
        self.joint_velocities = np.zeros((12,))
        self.transf_matrix = np.zeros((4,4,4))
        self.external_force  = np.zeros((3,))
        self.ftg_phases = np.zeros((8,))
        self.ftg_freqs = np.zeros((4,))
        self.base_freq = BASE_FREQ
        self.gravity_vector = GRAVITY_VECTOR
        self.target_dir = np.zeros((2,))
        self.timestep = 0
        self.E_v = []
        self.model = teacher_nn()

        self.sim = sim
        if self.sim == None:
            # ROS publisher node that update the spot mini joints
            self.reset_pub = rospy.Publisher(
                'reset_simulation', 
                text, 
                queue_size=QUEUE_SIZE
            )
            # ROS publisher node that update the spot mini joints
            self.joints_pub = rospy.Publisher(
                'spot_joints', 
                joint_angles, 
                queue_size=QUEUE_SIZE
            )
            normal_data_sub = message_filters.Subscriber(
                'normal_data', 
                normal_data
            )
            priviliged_data_sub = message_filters.Subscriber(
                'priviliged_data', 
                priviliged_data
            )
            timestep_sub = message_filters.Subscriber(
                'timestep',
                timestep
            )
            ts = message_filters.ApproximateTimeSynchronizer(
                [timestep_sub, normal_data_sub, priviliged_data_sub], 
                queue_size=QUEUE_SIZE,
                slop=0.1,
                allow_headerless=True
            )
            ts.registerCallback(self.__update_obs_ros)
        else:
            self.count = 0
            self.begin_time = time()
            self.__update_obs_sim()

    def __actuate_joints(self, joint_target_positions: List[float]):
        """
            Moves the robot joints to a given target position.

            Argument:
            ---------
                joint_target_positions: List[float], shape (12,)
                    Quadruped joints desired angles. 
                    The order is the same as for the robot actuated_joints_ids.
                    The order should be as follows:
                        'motor_front_left_hip' 
                        'motor_front_left_upper_leg'// "Front left thigh"
                        'motor_front_left_lower_leg'// "Front left shank"

                        'motor_front_right_hip' 
                        'motor_front_right_upper_leg'// "Front right thigh"
                        'motor_front_right_lower_leg'// "Front right shank"

                        'motor_back_left_hip' 
                        'motor_back_left_upper_leg'// "Back left thigh"
                        'motor_back_left_lower_leg'// "Back left shank"

                        'motor_back_right_hip' 
                        'motor_back_right_upper_leg'// "Back right thigh"
                        'motor_back_right_lower_leg'// "Back right shank"
        """
        if self.sim == None:
            # Create message
            msg = joint_angles()
            msg.joint_target_positions = joint_target_positions
            self.joints_pub.publish(msg)
        else:
            self.sim.actuate_joints(joint_target_positions)

    def __get_reward(self) -> float:
        """
            Reward function.

            Return:
            -------
                float 
                    Reward value.

            References:
            -----------
                * 	Learning Quadrupedal Locomotion over Challenging Terrain (Oct,2020).
                    (p.8 Motion synthesis and p.15 S3 Foot trajectory generator).
                    https://arxiv.org/pdf/2010.11251.pdf
        """
        state = self if self.sim == None else self.sim

        # Zero command
        zero = not (self.target_dir[0] or self.target_dir[1])

        linear_vel = state.linear_vel[:2]
        # Base horizontal linear velocity projected onto the command direction.
        proj_linear_vel = np.dot(linear_vel, self.command_dir)
        # Velocity orthogonal to the target direction.
        ort_vel = (linear_vel - proj_linear_vel * self.command_dir) \
            if zero else linear_vel
        ort_vel = np.linalg.norm(ort_vel)

        # Base horizontal angular velocity.
        h_angular_vel = state.angular_vel[:2]
        # Base angular velocity Z projected onto desired angular velocity.
        proj_angular_vel = state.angular_vel[2] * self.turn_dir

        # Set of such collision-free feet and index set of swing legs
        count_swing = 0
        foot_clear = 0
        for i in range(4):
            # If i-th foot is in swign phase.
            if self.ftg_freqs[i] >= SWIGN_PH:
                count_swing += 1

                # Verify that the height of the i-th foot is greater than the height of 
                # the surrounding terrain
                foot_clear += all(height < 0 for height in state.height_scan[i])

        # ======================= REWARDS ======================= #
        # Linear Velocity Reward
        if zero:
            r_lv = 0
        elif proj_linear_vel < VEL_TH:
            r_lv = np.exp(-2 * (proj_linear_vel - VEL_TH) ** 2)
        else:
            r_lv = 1

        # Angular Velocity Reward
        if proj_angular_vel < VEL_TH:
            r_av = np.exp(-1.5 * (proj_angular_vel - VEL_TH) ** 2)
        else:
            r_av = 1

        # Base Motion Reward
        w_2 = np.dot(h_angular_vel, h_angular_vel)
        r_b = np.exp(-1.5 * ort_vel ** 2) + np.exp(-1.5 * w_2)

        # Foot Clearance Reward
        r_fc = foot_clear / count_swing if count_swing > 0 else 1

        # Body Collision Reward
        r_bc = - sum(state.thighs_contact) - sum(state.shanks_contact)

        # Target Smoothness Reward
        r_fd_T = np.reshape(self.foot_target_hist, (self.FOOT_HISTORY_LEN,-1))
        r_s = -np.linalg.norm(r_fd_T[0] - 2.0 * r_fd_T[1] + r_fd_T[2])

        # Torque Reward
        r_tau = -sum(abs(torque) for torque in state.joint_torques)

        return (5*r_lv + 5*r_av + 4*r_b + r_fc + 2*r_bc + 2.5*r_s) / 100.0 + 2e-5 * r_tau

    def __update_obs_ros(
            self, 
            time_data: timestep, 
            n_data: normal_data,
            p_data: priviliged_data
        ):
        """
            Update data from ROS
        """
        self.timestep    = time_data.timestep
        self.position    = n_data.position
        self.orientation = n_data.orientation
        self.command_dir = self.target_dir - np.array(self.position[:2])
        self.command_dir = self.command_dir / np.linalg.norm(self.command_dir)

        # Non-priviliged data
        self.linear_vel            = n_data.linear_vel 
        self.angular_vel           = n_data.angular_vel 
        self.toes_contact          = n_data.toes_contact 
        self.thighs_contact        = n_data.thighs_contact 
        self.shanks_contact        = n_data.shanks_contact 
        self.joint_angles          = n_data.joint_angles 
        N = self.JOINT_VEL_HISTORY_LEN
        self.joint_vel_hist[1:N]   = self.joint_vel_hist[0:N-1]
        self.joint_vel_hist[0]     = self.joint_velocities
        self.joint_velocities      = n_data.joint_velocities  
        self.transf_matrix    = np.reshape(n_data.transf_matrix, (4,4,4))
        N = self.FOOT_HISTORY_LEN
        self.foot_target_hist[1:N] = self.foot_target_hist[0:N-1]
        self.foot_target_hist[0]   = np.reshape(n_data.foot_target, (4,3))

        # Priviliged data
        self.joint_torques   = p_data.joint_torques 
        self.normal_toe      = np.reshape(p_data.normal_toe, (4,3))
        self.toes_force1     = p_data.toes_force1     
        self.toes_force2     = p_data.toes_force2     
        self.ground_friction = p_data.ground_friction 
        self.height_scan     = np.reshape(p_data.height_scan, (4,9)) 
        self.external_force  = np.zeros((3,))

        v = int(np.array(self.linear_vel[:2]) @ self.command_dir > MIN_DESIRED_VEL)
        self.E_v.append(v)

    def __update_obs_sim(self):
        """
            Update data from simulation
        """
        self.sim.p.stepSimulation()
        self.sim.update_sensor_output()

        self.timestep += SIM_SECONDS_PER_STEP

        self.position    = self.sim.position
        self.orientation = self.sim.orientation
        self.command_dir = self.target_dir - np.array(self.position[:2])
        self.command_dir = self.command_dir / np.linalg.norm(self.command_dir)

        N = self.JOINT_VEL_HISTORY_LEN
        self.joint_vel_hist[1:N]   = self.joint_vel_hist[0:N-1]
        self.joint_vel_hist[0]     = self.joint_velocities
        self.joint_velocities      = self.sim.joint_velocities 

        N = self.FOOT_HISTORY_LEN
        self.foot_target_hist[1:N] = self.foot_target_hist[0:N-1]
        self.foot_target_hist[0]   = np.reshape(self.sim.foot_target, (4,3))

        self.transf_matrix = self.sim.transf_matrix

        if self.count == 1000:
            vel = 1000 / (time() - self.begin_time)
            print(f'Executing approximately {vel} steps per second.')
            self.count = 0
            self.begin_time = time()
        else:
            self.count += 1

    def __terminate(self) -> bool:
        """
            Check if the iteration finished
        """
        # We calculate the distance between the position of the robot and the target
        d_vector = self.target_dir - np.array(self.position[:2])
        d = d_vector @ d_vector

        return d < GOAL_RADIUS_2 or self.timestep > MAX_ITER_TIME

    def get_obs(self) -> Dict[str, Any]: 
        """
            [TODO]
        """
        state = self if self.sim == None else self.sim

        return {
            # Non-priviliged Space
            'target_dir'       : self.target_dir,
            'turn_dir'         : self.turn_dir,
            'gravity_vector'   : self.gravity_vector,
            'angular_vel'      : state.angular_vel,
            'linear_vel'       : state.linear_vel,
            'joint_angles'     : state.joint_angles,
            'joint_vels'       : state.joint_velocities,
            'ftg_phases'       : self.ftg_phases,
            'ftg_freqs'        : self.ftg_freqs,
            'base_freq'        : self.base_freq,
            'joint_err_hist'   : self.joint_err_hist,
            'joint_vel_hist'   : self.joint_vel_hist,
            'foot_target_hist' : self.foot_target_hist,
            'toes_contact'     : state.toes_contact,
            'thighs_contact'   : state.thighs_contact,
            'shanks_contact'   : state.shanks_contact,

            # Priviliged Space
            'normal_foot'    : state.normal_toe, 
            'height_scan'    : state.height_scan, 
            'foot_forces'    : state.toes_force1, 
            'foot_friction'  : state.ground_friction,
            'external_force' : self.external_force
        }

    def predict(self, obs: Dict[str, Any]) -> np.array:
        """
            [TODO]
        """
        input_x_t = np.concatenate(
            [np.reshape(obs[data],-1) for data in self.NON_PRIVILIGED_DATA]
        )
        input_o_t = np.concatenate(
            [np.reshape(obs[data],-1) for data in self.PRIVILIGED_DATA]
        )
        print(input_x_t.shape, input_o_t.shape)

<<<<<<< HEAD
        return self.model.predict([1,input_x_t], [1,input_o_t])
=======
        return self.model.predict(np.array([input_x_t], dtype=np.float32), np.array([input_o_t], dtype=np.float32))
>>>>>>> d20a290d

    def step(self, action: np.ndarray) -> Tuple[dict, float, bool, dict]:
        """
            Apply an action on the environment

            [TODO]
        """
        ftg_data = calculate_foot_trajectories(action, self.timestep)
        target_foot_positions, self.ftg_freqs, ftg_angles= ftg_data
        ftg_phases = []
        for angle in ftg_angles: 
            ftg_phases += [np.sin(angle), np.cos(angle)]
        self.ftg_phases = ftg_phases

        joints_angles = []
        for i in range(4):
            r_o = target_foot_positions[i]
            T_i = self.transf_matrix[i]
            r = T_i @ np.concatenate((r_o, [1]), axis = 0)
            r = r[:3]

            leg_angles = solve_leg_IK("LEFT" if i%2 == 0 else "RIGHT", r)
            joints_angles += list(leg_angles)

        self.__actuate_joints(joints_angles)

        observation = self.get_obs()
        reward = self.__get_reward()
        done = self.__terminate()
        info = {}    # TODO

        if self.sim != None: self.__update_obs_sim()

        return observation, reward, done, info

    def make_terrain(self, type: str, *args, **kwargs):
        """
            [TODO]
        """
        # We create the terrain
        if type == 'hills': terrain = terrain_gen.hills(*args, **kwargs)
        elif type == 'steps': terrain = terrain_gen.steps(*args, **kwargs)
        elif type == 'stairs': terrain = terrain_gen.stairs(*args, **kwargs)

        # A random goal is selected
        x, y = terrain_gen.set_goal(terrain, 3)
        x = x / MESH_SCALE[0] - ROWS / (2 * MESH_SCALE[0])
        y = y / MESH_SCALE[1] - COLS / (2 * MESH_SCALE[1])
        self.target_dir = np.array([x, y])
        self.turn_dir = randint(-1, 1)

        # We store the terrain in a file
        terrain_gen.save(terrain, TERRAIN_FILE)

    def reset(self, terrain_file: str=''):
        """
            Reset simulation.
        """
        if self.sim == None:
            # Create message
            msg = text()
            msg.text = terrain_file
            self.reset_pub.publish(msg)
        else:
            self.sim.reset(terrain_file)
            self.timestep = 0
            self.count = 0
            self.begin_time = time()

        self.E_v = []

    def traverability(self) -> float:
        """
            Calculate the current traverability
        """
        if len(self.E_v) == 0: return 0
        return sum(self.E_v) / len(self.E_v)<|MERGE_RESOLUTION|>--- conflicted
+++ resolved
@@ -16,11 +16,15 @@
 from gym import spaces
 
 # Simulation
-import rospy
-import message_filters
 from src.terrain_gen import *
 from src.simulation import simulation
-from spot_mini_ros.msg import joint_angles, normal_data, priviliged_data, text, timestep
+try:
+    import rospy
+    import message_filters
+    from spot_mini_ros.msg import joint_angles, normal_data, priviliged_data, \
+        text, timestep
+except:
+    print(f'\033[1;93m[w]\033[0m Warning: Executing giadog_gym without ROS.')
 
 # Controller
 from src.neural_networks import *
@@ -378,12 +382,7 @@
 
         return (5*r_lv + 5*r_av + 4*r_b + r_fc + 2*r_bc + 2.5*r_s) / 100.0 + 2e-5 * r_tau
 
-    def __update_obs_ros(
-            self, 
-            time_data: timestep, 
-            n_data: normal_data,
-            p_data: priviliged_data
-        ):
+    def __update_obs_ros(self, time_data, n_data, p_data):
         """
             Update data from ROS
         """
@@ -502,18 +501,16 @@
             [TODO]
         """
         input_x_t = np.concatenate(
+            [np.reshape(obs[data],-1) for data in self.PRIVILIGED_DATA]
+        )
+        input_o_t = np.concatenate(
             [np.reshape(obs[data],-1) for data in self.NON_PRIVILIGED_DATA]
         )
-        input_o_t = np.concatenate(
-            [np.reshape(obs[data],-1) for data in self.PRIVILIGED_DATA]
+
+        return self.model.predict(
+            np.array([input_x_t], dtype=np.float32), 
+            np.array([input_o_t], dtype=np.float32)
         )
-        print(input_x_t.shape, input_o_t.shape)
-
-<<<<<<< HEAD
-        return self.model.predict([1,input_x_t], [1,input_o_t])
-=======
-        return self.model.predict(np.array([input_x_t], dtype=np.float32), np.array([input_o_t], dtype=np.float32))
->>>>>>> d20a290d
 
     def step(self, action: np.ndarray) -> Tuple[dict, float, bool, dict]:
         """
@@ -522,11 +519,8 @@
             [TODO]
         """
         ftg_data = calculate_foot_trajectories(action, self.timestep)
-        target_foot_positions, self.ftg_freqs, ftg_angles= ftg_data
-        ftg_phases = []
-        for angle in ftg_angles: 
-            ftg_phases += [np.sin(angle), np.cos(angle)]
-        self.ftg_phases = ftg_phases
+        target_foot_positions, self.ftg_freqs, self.ftg_phases = ftg_data
+        self.ftg_phases = np.reshape(self.ftg_phases, -1)
 
         joints_angles = []
         for i in range(4):
