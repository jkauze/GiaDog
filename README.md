<div id="top"></div>
<!--
*** REFERENCES: https://github.com/othneildrew/Best-README-Template
-->

<!-- PROJECT SHIELDS -->
<!--
*** I'm using markdown "reference style" links for readability.
*** Reference links are enclosed in brackets [ ] instead of parentheses ( ).
*** See the bottom of this document for the declaration of the reference variables
*** for contributors-url, forks-url, etc. This is an optional, concise syntax you may use.
*** https://www.markdownguide.org/basic-syntax/#reference-style-links
-->
[![Contributors][contributors-shield]][contributors-url]
[![Forks][forks-shield]][forks-url]
[![Stargazers][stars-shield]][stars-url]
[![Issues][issues-shield]][issues-url]
[![MIT License][license-shield]][license-url]

<!-- PROJECT LOGO -->
<br />
<div align="center">
  <a href="https://github.com/eduardo98m/open-blacky">
    <img src="images/logo.png" alt="Logo [TODO]" width="80" height="80">
  </a>

  <h3 align="center">Open Blacky</h3>

  <p align="center">
    Simulation environment for training spot-mini robots in quadruped locomotion using reinforced learning
    <br />
    <a href="https://github.com/eduardo98m/open-blacky"><strong>Explore the docs »</strong></a>
    <br />
    <br />
    <a href="https://github.com/eduardo98m/open-blacky">View Demo</a>
    ·
    <a href="https://github.com/eduardo98m/open-blacky/issues">Report Bug</a>
  </p>
</div>

<!-- TABLE OF CONTENTS -->
<summary>Table of Contents</summary>
<ol>
<li>
    <a href="#about-the-project">About The Project</a>
    <ul>
    <li><a href="#built-with">Built With</a></li>
    </ul>
</li>
<li>
    <a href="#getting-started">Getting Started</a>
    <ul>
    <li><a href="#prerequisites">Prerequisites</a></li>
    <li><a href="#installation">Installation</a></li>
    </ul>
</li>
<li><a href="#usage">Usage</a></li>
<li><a href="#license">License</a></li>
<li><a href="#contact">Contact</a></li>
</ol>

<!-- ABOUT THE PROJECT -->
## About The Project

[TODO]

### Built With

* [Python](https://www.python.org/)
* [Docker](https://www.docker.com/)
* [ROS Melodic Morenia](http://wiki.ros.org/melodic)

<p align="right">(<a href="#top">back to top</a>)</p>

<!-- GETTING STARTED -->
## Getting Started

### Prerequisites

* Docker >=20.10.12

### Installation

1. Build the docker image.
```bash
docker build . -t open-blacky
```

2. Run the container of said image. It is necessary to allow the container to connect with the host's display in order to view the simulation
```bash
xhost +
sudo docker run \
    --device /dev/dri/ \
    --device /dev/snd \
    --env="QT_X11_NO_MITSHM=1" \
    --ipc=host \
    --net=host \
    --rm \
    -e _JAVA_AWT_WM_NONREPARENTING=1 \
    -e DISPLAY=$DISPLAY \
    -e J2D_D3D=false \
    -it \
    -v /tmp/.X11-unix:/tmp/.X11-unix \
    -v $PWD/src:/usr/src/open_blacky/src/spot_mini_ros \
    open-blacky
```

3. Once inside the container, build the ROS package
```bash
source /opt/ros/melodic/setup.bash 
catkin_make_isolated
echo -e "\nsource /opt/ros/melodic/setup.bash" >> ~/.bashrc
echo -e "source ${OPEN_BLACKY_DIR}/devel_isolated/setup.bash" >> ~/.bashrc
source ~/.bashrc
```

<p align="right">(<a href="#top">back to top</a>)</p>

<!-- USAGE EXAMPLES -->
## Usage

```bash
roscore > /dev/null &
rosrun spot_mini_ros simulate.py <ARGS>
```

<<<<<<< HEAD

### Terrain generation

The generation of terrain in a simulation allows the agent to learn to move in various
situations before moving on to the real robot. The terrains are stored as `.txt` files 
that contain an matrix such that each position indicates the height of the terrain in 
that pixel. There are 3 types of terrain:

#### Hills

They represent a rugged terrain with mountains, very similar to a rocky environment, 
which will allow the agent to learn to move in unstable places. These terrains are 
defined with three parameters: roughness, frequency and amplitude.

=======

### Terrain generation

The generation of terrain in a simulation allows the agent to learn to move in various
situations before moving on to the real robot. The terrains are stored as `.txt` files 
that contain an matrix such that each position indicates the height of the terrain in 
that pixel. There are 3 types of terrain:

#### Hills

They represent a rugged terrain with mountains, very similar to a rocky environment, 
which will allow the agent to learn to move in unstable places. These terrains are 
defined with three parameters: roughness, frequency and amplitude.

>>>>>>> 8f6ad430
`Easy (roughness=0.0, frequency=0.2, amplitude=0.2)`

![Hills easy](docs/terrain_examples/hills_easy.png) 

`Medium (roughness=0.02, frequency=1.6, amplitude=1.6)`

![Hills medium](docs/terrain_examples/hills_medium.png) 

`Hard (roughness=0.04, frequency=3.0, amplitude=3.0)`

![Hills hard](docs/terrain_examples/hills_hard.png) 

#### Steps 
<<<<<<< HEAD

It represents a terrain of uneven cubes, being able to represent an environment where 
there are many obstacles on the ground. These terrains are defined with three parameters: 
width and max height of cubes.

=======

It represents a terrain of uneven cubes, being able to represent an environment where 
there are many obstacles on the ground. These terrains are defined with three parameters: 
width and max height of cubes.

>>>>>>> 8f6ad430
`Easy (width=25, height=0.05)`

![Steps easy](docs/terrain_examples/steps_easy.png)

`Medium (width=17, height=0.23)`

![Steps medium](docs/terrain_examples/steps_medium.png)

`Hard (width=10, height=0.4)`

![Steps hard](docs/terrain_examples/steps_hard.png)

#### Stairs
<<<<<<< HEAD

It places the agent in the middle of some stairs, forcing him to learn to go up and down 
them to achieve various objectives. These terrains are defined with three parameters: 
width and height of steps.

=======

It places the agent in the middle of some stairs, forcing him to learn to go up and down 
them to achieve various objectives. These terrains are defined with three parameters: 
width and height of steps.

>>>>>>> 8f6ad430
`Easy (width=50, height=0.02)`

![Stairs easy](docs/terrain_examples/stairs_easy.png) 

`Medium (width=30, height=0.11)`

![Stairs medium](docs/terrain_examples/stairs_medium.png)

`Hard (width=15, height=0.2)`

![Stairs hard](docs/terrain_examples/stairs_hard.png)

<p align="right">(<a href="#top">back to top</a>)</p>

<!-- LICENSE -->
## License

Distributed under the MIT License. See `LICENSE.txt` for more information.

<p align="right">(<a href="#top">back to top</a>)</p>


<!-- CONTACT -->
## Contact

* Amin Arriaga - aminlorenzo.14@gmail.com
* Eduardo López - eduardo98m@gmail.com

Project Link: [https://github.com/eduardo98m/open-blacky](https://github.com/eduardo98m/open-blacky)
<<<<<<< HEAD

<p align="right">(<a href="#top">back to top</a>)</p>
=======

<p align="right">(<a href="#top">back to top</a>)</p>

https://github.com/eduardo98m/open-blacky
<!-- MARKDOWN LINKS & IMAGES -->
<!-- https://www.markdownguide.org/basic-syntax/#reference-style-links -->
[contributors-shield]: https://img.shields.io/github/contributors/eduardo98m/open-blacky.svg?style=for-the-badge
[contributors-url]: https://github.com/eduardo98m/open-blacky/graphs/contributors
[forks-shield]: https://img.shields.io/github/forks/eduardo98m/open-blacky.svg?style=for-the-badge
[forks-url]: https://github.com/eduardo98m/open-blackye/network/members
[stars-shield]: https://img.shields.io/github/stars/eduardo98m/open-blacky.svg?style=for-the-badge
[stars-url]: https://github.com/eduardo98m/open-blacky/stargazers
[issues-shield]: https://img.shields.io/github/issues/eduardo98m/open-blacky.svg?style=for-the-badge
[issues-url]: https://github.com/eduardo98m/open-blackye/issues
[license-shield]: https://img.shields.io/github/license/eduardo98m/open-blacky.svg?style=for-the-badge
[license-url]: https://github.com/eduardo98m/open-blackye/blob/master/LICENSE.txt
>>>>>>> 8f6ad430
<|MERGE_RESOLUTION|>--- conflicted
+++ resolved
@@ -124,8 +124,6 @@
 rosrun spot_mini_ros simulate.py <ARGS>
 ```
 
-<<<<<<< HEAD
-
 ### Terrain generation
 
 The generation of terrain in a simulation allows the agent to learn to move in various
@@ -139,22 +137,6 @@
 which will allow the agent to learn to move in unstable places. These terrains are 
 defined with three parameters: roughness, frequency and amplitude.
 
-=======
-
-### Terrain generation
-
-The generation of terrain in a simulation allows the agent to learn to move in various
-situations before moving on to the real robot. The terrains are stored as `.txt` files 
-that contain an matrix such that each position indicates the height of the terrain in 
-that pixel. There are 3 types of terrain:
-
-#### Hills
-
-They represent a rugged terrain with mountains, very similar to a rocky environment, 
-which will allow the agent to learn to move in unstable places. These terrains are 
-defined with three parameters: roughness, frequency and amplitude.
-
->>>>>>> 8f6ad430
 `Easy (roughness=0.0, frequency=0.2, amplitude=0.2)`
 
 ![Hills easy](docs/terrain_examples/hills_easy.png) 
@@ -168,19 +150,11 @@
 ![Hills hard](docs/terrain_examples/hills_hard.png) 
 
 #### Steps 
-<<<<<<< HEAD
 
 It represents a terrain of uneven cubes, being able to represent an environment where 
 there are many obstacles on the ground. These terrains are defined with three parameters: 
 width and max height of cubes.
 
-=======
-
-It represents a terrain of uneven cubes, being able to represent an environment where 
-there are many obstacles on the ground. These terrains are defined with three parameters: 
-width and max height of cubes.
-
->>>>>>> 8f6ad430
 `Easy (width=25, height=0.05)`
 
 ![Steps easy](docs/terrain_examples/steps_easy.png)
@@ -194,19 +168,11 @@
 ![Steps hard](docs/terrain_examples/steps_hard.png)
 
 #### Stairs
-<<<<<<< HEAD
 
 It places the agent in the middle of some stairs, forcing him to learn to go up and down 
 them to achieve various objectives. These terrains are defined with three parameters: 
 width and height of steps.
 
-=======
-
-It places the agent in the middle of some stairs, forcing him to learn to go up and down 
-them to achieve various objectives. These terrains are defined with three parameters: 
-width and height of steps.
-
->>>>>>> 8f6ad430
 `Easy (width=50, height=0.02)`
 
 ![Stairs easy](docs/terrain_examples/stairs_easy.png) 
@@ -236,10 +202,6 @@
 * Eduardo López - eduardo98m@gmail.com
 
 Project Link: [https://github.com/eduardo98m/open-blacky](https://github.com/eduardo98m/open-blacky)
-<<<<<<< HEAD
-
-<p align="right">(<a href="#top">back to top</a>)</p>
-=======
 
 <p align="right">(<a href="#top">back to top</a>)</p>
 
@@ -255,5 +217,4 @@
 [issues-shield]: https://img.shields.io/github/issues/eduardo98m/open-blacky.svg?style=for-the-badge
 [issues-url]: https://github.com/eduardo98m/open-blackye/issues
 [license-shield]: https://img.shields.io/github/license/eduardo98m/open-blacky.svg?style=for-the-badge
-[license-url]: https://github.com/eduardo98m/open-blackye/blob/master/LICENSE.txt
->>>>>>> 8f6ad430
+[license-url]: https://github.com/eduardo98m/open-blackye/blob/master/LICENSE.txt