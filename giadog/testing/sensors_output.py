--- conflicted
+++ resolved
@@ -29,12 +29,9 @@
             'joints-data',
             'toes-contact',
             'thighs-shanks-contact',
-<<<<<<< HEAD
             'desired-direction',
             'friction'
-=======
-            'height-scan'
->>>>>>> 0fdb8f84
+            'heigh-scan'
         ],
         default='position-orientation',
         help='Sensor to test.',
@@ -48,18 +45,12 @@
     if args.sensor == 'position-orientation': 
         sim.reset('terrains/initial_hills.txt')
         test_function = sim.test_position_orientation
-<<<<<<< HEAD
     elif args.sensor == 'linear-velocity':
         sim.reset('terrains/initial_hills.txt')
         test_function = sim.test_linear_velocity
     elif args.sensor == 'angular-velocity':
         sim.reset('terrains/initial_hills.txt')
         test_function = sim.test_angular_velocity
-=======
-    elif args.sensor == 'base-velocity':
-        sim.reset('terrains/initial_hills.txt')
-        test_function = sim.test_base_velocity
->>>>>>> 0fdb8f84
     elif args.sensor == 'joints-data':
         sim.reset('terrains/initial_hills.txt')
         test_function = sim.test_joint_sensors
@@ -69,18 +60,14 @@
     elif args.sensor == 'thighs-shanks-contact':
         sim.reset('terrains/contact_test.txt')
         test_function = sim.test_thighs_shanks_contact
-<<<<<<< HEAD
     elif args.sensor == 'desired-direction':
         sim.reset('terrains/initial_hills.txt')
         test_function = sim.test_desired_direction
     elif args.sensor == 'friction':
         sim.reset('terrains/initial_hills.txt')
         test_function = sim.test_friction
-=======
-    
     elif args.sensor == 'height-scan':
         sim.reset('terrains/gym_terrain.txt')
         test_function = sim.test_height_scan
->>>>>>> 0fdb8f84
 
     sim.test(test_function)