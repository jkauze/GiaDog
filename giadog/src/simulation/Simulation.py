--- conflicted
+++ resolved
@@ -8,15 +8,9 @@
 # Utilities
 import os
 import numpy as np
-<<<<<<< HEAD
 from time import sleep, time
 from typing import List, Tuple, Callable
 from terrain_gen import steps, set_goal, save_terrain
-=======
-from typing import *
-from time import sleep, time
-from terrain_gen import *
->>>>>>> bcdbe8ae
 from __env__ import MESH_SCALE, GRAVITY_VECTOR, SIM_SECONDS_PER_STEP, \
     TOES_IDS, EXTERNAL_FORCE_MAGN, JOINTS_IDS, THIGHS_IDS, SHANKS_IDS, \
     HIPS_IDS, EXTERNAL_FORCE_TIME, ROWS, COLS 
@@ -1684,7 +1678,6 @@
                 test_function: Callable
                     Test function to run, each timestep.
         """
-<<<<<<< HEAD
         # Update simulation
         self.step()
         self.update_sensor_output()
@@ -1694,31 +1687,6 @@
             self.step()
             self.update_sensor_output()
             test_function(False)
-=======
-        # Set real time mode
-        t_o = time() 
-        self.p.setRealTimeSimulation(1)
-        self.update_sensor_output()
-        test_function(True)
-        self.timestep += time() -  t_o  
-
-        self.p.addUserDebugLine(
-            lineFromXYZ = [0,0,0],
-            lineToXYZ =  [0,0,1],
-            lineColorRGB = [0,0,1],
-            lineWidth = 4,
-            lifeTime = 0
-        ) 
-
-        while True:
-            t_o = time()
-            self.update_sensor_output()
-            test_function()
-            self.timestep += time() -  t_o  
-            
-            
-            
->>>>>>> bcdbe8ae
 
     # ========================= DEBUGGING FUNCTIONS ========================= #
     def set_toes_friction_coefficients(self, friction_coefficient: float):
